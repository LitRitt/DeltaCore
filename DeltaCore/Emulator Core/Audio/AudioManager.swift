//
//  AudioManager.swift
//  DeltaCore
//
//  Created by Riley Testut on 1/12/16.
//  Copyright © 2016 Riley Testut. All rights reserved.
//

import AVFoundation

internal extension AVAudioFormat
{
    var frameSize: Int {
        return Int(self.streamDescription.pointee.mBytesPerFrame)
    }
}

private extension AVAudioSession
{
    func setDeltaCategory() throws
    {
        try AVAudioSession.sharedInstance().setCategory(.playAndRecord,
                                                        options: [.mixWithOthers, .allowBluetoothA2DP, .allowAirPlay])
    }
}

private extension AVAudioSessionRouteDescription
{
    var isHeadsetPluggedIn: Bool
    {
        let isHeadsetPluggedIn = self.outputs.contains { $0.portType == .headphones || $0.portType == .bluetoothA2DP }
        return isHeadsetPluggedIn
    }
    
    var isOutputtingToReceiver: Bool
    {
        let isOutputtingToReceiver = self.outputs.contains { $0.portType == .builtInReceiver }
        return isOutputtingToReceiver
    }
    
    var isOutputtingToExternalDevice: Bool
    {
        let isOutputtingToExternalDevice = self.outputs.contains { $0.portType != .builtInSpeaker && $0.portType != .builtInReceiver }
        return isOutputtingToExternalDevice
    }
}

public class AudioManager: NSObject, AudioRendering
{
    /// Currently only supports 16-bit interleaved Linear PCM.
    public internal(set) var audioFormat: AVAudioFormat {
        didSet {
            self.resetAudioEngine()
        }
    }
    
    public var isEnabled = true {
        didSet
        {
            self.audioBuffer.isEnabled = self.isEnabled
            
            self.updateOutputVolume()
            
            do
            {
                if self.isEnabled
                {
                    try self.audioEngine.start()
                }
                else
                {
                    self.audioEngine.pause()
                }
            }
            catch
            {
                print(error)
            }
            
            self.audioBuffer.reset()
        }
    }
    
    public var respectsSilentMode: Bool = true {
        didSet {
            self.updateOutputVolume()
        }
    }
    
    public private(set) var audioBuffer: RingBuffer
    
    public internal(set) var rate = 1.0 {
        didSet {
            self.timePitchEffect.rate = Float(self.rate)
        }
    }
    
    public var overrideVolume: Float = 1.0 {
        didSet {
            self.updateOutputVolume()
        }
    }
    
    public var respectMuteSwitch: Bool = true {
        didSet {
            self.updateOutputVolume()
        }
    }
    
    var frameDuration: Double = (1.0 / 60.0) {
        didSet {
            guard self.audioEngine.isRunning else { return }
            self.resetAudioEngine()
        }
    }
    
    private let audioEngine: AVAudioEngine
    private let audioPlayerNode: AVAudioPlayerNode
    private let timePitchEffect: AVAudioUnitTimePitch
    
    @available(iOS 13.0, *)
    private var sourceNode: AVAudioSourceNode {
        get {
            if _sourceNode == nil
            {
                _sourceNode = self.makeSourceNode()
            }
            
            return _sourceNode as! AVAudioSourceNode
        }
        set {
            _sourceNode = newValue
        }
    }
    private var _sourceNode: Any! = nil
    
    private var audioConverter: AVAudioConverter?
    private var audioConverterRequiredFrameCount: AVAudioFrameCount?
    
    private let audioBufferCount = 3
    
    // Used to synchronize access to self.audioPlayerNode without causing deadlocks.
    private let renderingQueue = DispatchQueue(label: "com.rileytestut.Delta.AudioManager.renderingQueue")
    
    private var isMuted: Bool = false {
        didSet {
            self.updateOutputVolume()
        }
    }
    
    private let muteSwitchMonitor = DLTAMuteSwitchMonitor()
        
    public init(audioFormat: AVAudioFormat)
    {
        self.audioFormat = audioFormat
        
        // Temporary. Will be replaced with more accurate RingBuffer in resetAudioEngine().
        self.audioBuffer = RingBuffer(preferredBufferSize: 4096)!
        
        do
        {
            // Set category before configuring AVAudioEngine to prevent pausing any currently playing audio from another app.
            try AVAudioSession.sharedInstance().setDeltaCategory()
        }
        catch
        {
            print(error)
        }
        
        self.audioEngine = AVAudioEngine()
        
        self.audioPlayerNode = AVAudioPlayerNode()
        self.audioEngine.attach(self.audioPlayerNode)
        
        self.timePitchEffect = AVAudioUnitTimePitch()
        self.audioEngine.attach(self.timePitchEffect)
        
        super.init()
        
        if #available(iOS 13.0, *)
        {
            self.audioEngine.attach(self.sourceNode)
        }
        
        self.updateOutputVolume()
        
        NotificationCenter.default.addObserver(self, selector: #selector(AudioManager.resetAudioEngine), name: .AVAudioEngineConfigurationChange, object: nil)
        NotificationCenter.default.addObserver(self, selector: #selector(AudioManager.resetAudioEngine), name: AVAudioSession.routeChangeNotification, object: nil)
    }
}

public extension AudioManager
{
    func start()
    {
        self.muteSwitchMonitor.startMonitoring { [weak self] (isMuted) in
            self?.isMuted = isMuted
        }
        
        do
        {
            try AVAudioSession.sharedInstance().setDeltaCategory()
            try AVAudioSession.sharedInstance().setPreferredIOBufferDuration(0.005)
            
            if #available(iOS 13.0, *)
            {
               try AVAudioSession.sharedInstance().setAllowHapticsAndSystemSoundsDuringRecording(true)
            }
            
            try AVAudioSession.sharedInstance().setActive(true)
        }
        catch
        {
            print(error)
        }
        
        self.resetAudioEngine()
    }
    
    func stop()
    {
        self.muteSwitchMonitor.stopMonitoring()
        
        self.renderingQueue.sync {
            self.audioPlayerNode.stop()
            self.audioEngine.stop()
        }
        
        self.audioBuffer.isEnabled = false
    }
}

private extension AudioManager
{
    func render(_ inputBuffer: AVAudioPCMBuffer, into outputBuffer: AVAudioPCMBuffer)
    {
        guard let buffer = inputBuffer.int16ChannelData, let audioConverter = self.audioConverter else { return }
        
        // Ensure any buffers from previous audio route configurations are no longer processed.
        guard inputBuffer.format == audioConverter.inputFormat && outputBuffer.format == audioConverter.outputFormat else { return }
        
        if self.audioConverterRequiredFrameCount == nil
        {
            // Determine the minimum number of input frames needed to perform a conversion.
            audioConverter.convert(to: outputBuffer, error: nil) { (requiredPacketCount, outStatus) -> AVAudioBuffer? in
                // In Linear PCM, one packet = one frame.
                self.audioConverterRequiredFrameCount = requiredPacketCount
                
                // Setting to ".noDataNow" sometimes results in crash, so we set to ".endOfStream" and reset audioConverter afterwards.
                outStatus.pointee = .endOfStream
                return nil
            }
            
            audioConverter.reset()
        }
        
        guard let audioConverterRequiredFrameCount = self.audioConverterRequiredFrameCount else { return }
        
        let availableFrameCount = AVAudioFrameCount(self.audioBuffer.availableBytesForReading / self.audioFormat.frameSize)
        if self.audioEngine.isRunning && availableFrameCount >= audioConverterRequiredFrameCount
        {            
            var conversionError: NSError?
            let status = audioConverter.convert(to: outputBuffer, error: &conversionError) { (requiredPacketCount, outStatus) -> AVAudioBuffer? in
                
                // Copy requiredPacketCount frames into inputBuffer's first channel (since audio is interleaved, no need to modify other channels).
                let preferredSize = min(Int(requiredPacketCount) * self.audioFormat.frameSize, Int(inputBuffer.frameCapacity) * self.audioFormat.frameSize)
                buffer[0].withMemoryRebound(to: UInt8.self, capacity: preferredSize) { (uint8Buffer) in
                    let readBytes = self.audioBuffer.read(into: uint8Buffer, preferredSize: preferredSize)
                    
                    let frameLength = AVAudioFrameCount(readBytes / self.audioFormat.frameSize)
                    inputBuffer.frameLength = frameLength
                }
                
                if inputBuffer.frameLength == 0
                {
                    outStatus.pointee = .noDataNow
                    return nil
                }
                else
                {
                    outStatus.pointee = .haveData
                    return inputBuffer
                }
            }
            
            if status == .error
            {
                if let error = conversionError
                {
                    print(error, error.userInfo)
                }
            }
        }
        else
        {
            // If not running or not enough input frames, set frameLength to 0 to minimize time until we check again.
            inputBuffer.frameLength = 0
        }
        
        self.audioPlayerNode.scheduleBuffer(outputBuffer) { [weak self, weak node = audioPlayerNode] in
            guard let self = self else { return }
            
            self.renderingQueue.async {
                if node?.isPlaying == true
                {
                    self.render(inputBuffer, into: outputBuffer)
                }
            }
        }
    }
    
    @objc func resetAudioEngine()
    {
        self.renderingQueue.sync {
            self.audioPlayerNode.reset()
            
            guard let outputAudioFormat = AVAudioFormat(standardFormatWithSampleRate: AVAudioSession.sharedInstance().sampleRate, channels: self.audioFormat.channelCount) else { return }
            
            let inputAudioBufferFrameCount = Int(self.audioFormat.sampleRate * self.frameDuration)
            let outputAudioBufferFrameCount = Int(outputAudioFormat.sampleRate * self.frameDuration)
            
            // Allocate enough space to prevent us from overwriting data before we've used it.
            let ringBufferAudioBufferCount = Int((self.audioFormat.sampleRate / outputAudioFormat.sampleRate).rounded(.up) + 10.0)
            
            let preferredBufferSize = inputAudioBufferFrameCount * self.audioFormat.frameSize * ringBufferAudioBufferCount
            guard let ringBuffer = RingBuffer(preferredBufferSize: preferredBufferSize) else {
                fatalError("Cannot initialize RingBuffer with preferredBufferSize of \(preferredBufferSize)")
            }
            self.audioBuffer = ringBuffer
            
            let audioConverter = AVAudioConverter(from: self.audioFormat, to: outputAudioFormat)
            self.audioConverter = audioConverter
            
            self.audioConverterRequiredFrameCount = nil
            
            self.audioEngine.disconnectNodeOutput(self.timePitchEffect)
            self.audioEngine.connect(self.timePitchEffect, to: self.audioEngine.mainMixerNode, format: outputAudioFormat)

            if #available(iOS 13.0, *)
            {
                self.audioEngine.detach(self.sourceNode)
                
                self.sourceNode = self.makeSourceNode()
                self.audioEngine.attach(self.sourceNode)
                
                self.audioEngine.connect(self.sourceNode, to: self.timePitchEffect, format: outputAudioFormat)
            }
            else
            {
                self.audioEngine.disconnectNodeOutput(self.audioPlayerNode)
                self.audioEngine.connect(self.audioPlayerNode, to: self.timePitchEffect, format: outputAudioFormat)
                
                for _ in 0 ..< self.audioBufferCount
                {
                    let inputAudioBufferFrameCapacity = max(inputAudioBufferFrameCount, outputAudioBufferFrameCount)
                    
                    if let inputBuffer = AVAudioPCMBuffer(pcmFormat: self.audioFormat, frameCapacity: AVAudioFrameCount(inputAudioBufferFrameCapacity)),
                        let outputBuffer = AVAudioPCMBuffer(pcmFormat: outputAudioFormat, frameCapacity: AVAudioFrameCount(outputAudioBufferFrameCount))
                    {
                        self.render(inputBuffer, into: outputBuffer)
                    }
                }
            }
            
            do
            {
                // Explicitly set output port since .defaultToSpeaker option pauses external audio.
                if AVAudioSession.sharedInstance().currentRoute.isOutputtingToReceiver
                {
                    try AVAudioSession.sharedInstance().overrideOutputAudioPort(.speaker)
                }
                
                try self.audioEngine.start()
                
                if #available(iOS 13.0, *) {}
                else
                {
                    self.audioPlayerNode.play()
                }
            }
            catch
            {
                print(error)
            }
        }
    }
    
    @objc func updateOutputVolume()
    {
        if !self.isEnabled
        {
            self.audioEngine.mainMixerNode.outputVolume = 0.0
        }
        else
        {
            let route = AVAudioSession.sharedInstance().currentRoute
<<<<<<< HEAD
            
            if AVAudioSession.sharedInstance().isOtherAudioPlaying
            {
                // Always mute if another app is playing audio.
=======
            if self.respectMuteSwitch && self.isMuted && !route.isOutputtingToExternalDevice
            {
                // Mute if playing through device speakers.
>>>>>>> 0560cc83
                self.audioEngine.mainMixerNode.outputVolume = 0.0
            }
            else if self.respectsSilentMode
            {
                if self.isMuted && (route.isHeadsetPluggedIn || !route.isOutputtingToExternalDevice)
                {
                    // Respect mute switch IFF playing through speaker or headphones.
                    self.audioEngine.mainMixerNode.outputVolume = 0.0
                }
                else
                {
                    // Ignore mute switch for other audio routes (e.g. AirPlay).
                    self.audioEngine.mainMixerNode.outputVolume = 1.0
                }
            }
            else
            {
<<<<<<< HEAD
                // Ignore silent mode and always play game audio (unless another app is playing audio).
                self.audioEngine.mainMixerNode.outputVolume = 1.0
=======
                // Ignore mute switch for other audio routes (e.g. AirPlay, headphones).
                guard self.overrideVolume >= 0.0 && self.overrideVolume <= 1.0 else {
                    self.audioEngine.mainMixerNode.outputVolume = 1.0
                    return
                }
                self.audioEngine.mainMixerNode.outputVolume = self.overrideVolume
>>>>>>> 0560cc83
            }
        }
    }
    
    @available(iOS 13.0, *)
    func makeSourceNode() -> AVAudioSourceNode
    {
        var isPrimed = false
        var previousSampleCount: Int?
        
        // Accessing AVAudioSession.sharedInstance() from render block may cause audio glitches,
        // so calculate sampleRateRatio now rather than later when needed 🤷‍♂️
        let sampleRateRatio = (self.audioFormat.sampleRate / AVAudioSession.sharedInstance().sampleRate).rounded(.up)
        
        let sourceNode = AVAudioSourceNode(format: self.audioFormat) { [audioFormat, audioBuffer] (_, _, frameCount, audioBufferList) -> OSStatus in
            defer { previousSampleCount = audioBuffer.availableBytesForReading }
            
            let unsafeAudioBufferList = UnsafeMutableAudioBufferListPointer(audioBufferList)
            guard let buffer = unsafeAudioBufferList[0].mData else { return kAudioFileStreamError_UnspecifiedError }
            
            let requestedBytes = Int(frameCount) * audioFormat.frameSize
            
            if !isPrimed
            {
                // Make sure audio buffer has enough initial samples to prevent audio distortion.
                
                guard audioBuffer.availableBytesForReading >= requestedBytes * Int(sampleRateRatio) else { return kAudioFileStreamError_DataUnavailable }
                isPrimed = true
            }
            
            if let previousSampleCount = previousSampleCount, audioBuffer.availableBytesForReading < previousSampleCount
            {
                // Audio buffer has been reset, so we need to prime it again.
                
                isPrimed = false
                return kAudioFileStreamError_DataUnavailable
            }
            
            guard audioBuffer.availableBytesForReading >= requestedBytes else {
                isPrimed = false
                return kAudioFileStreamError_DataUnavailable
            }
                        
            let readBytes = audioBuffer.read(into: buffer, preferredSize: requestedBytes)
            unsafeAudioBufferList[0].mDataByteSize = UInt32(readBytes)
            
            return noErr
        }
        
        return sourceNode
    }
}<|MERGE_RESOLUTION|>--- conflicted
+++ resolved
@@ -394,16 +394,10 @@
         else
         {
             let route = AVAudioSession.sharedInstance().currentRoute
-<<<<<<< HEAD
             
             if AVAudioSession.sharedInstance().isOtherAudioPlaying
             {
                 // Always mute if another app is playing audio.
-=======
-            if self.respectMuteSwitch && self.isMuted && !route.isOutputtingToExternalDevice
-            {
-                // Mute if playing through device speakers.
->>>>>>> 0560cc83
                 self.audioEngine.mainMixerNode.outputVolume = 0.0
             }
             else if self.respectsSilentMode
@@ -421,17 +415,8 @@
             }
             else
             {
-<<<<<<< HEAD
                 // Ignore silent mode and always play game audio (unless another app is playing audio).
                 self.audioEngine.mainMixerNode.outputVolume = 1.0
-=======
-                // Ignore mute switch for other audio routes (e.g. AirPlay, headphones).
-                guard self.overrideVolume >= 0.0 && self.overrideVolume <= 1.0 else {
-                    self.audioEngine.mainMixerNode.outputVolume = 1.0
-                    return
-                }
-                self.audioEngine.mainMixerNode.outputVolume = self.overrideVolume
->>>>>>> 0560cc83
             }
         }
     }
